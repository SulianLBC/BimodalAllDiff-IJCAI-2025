--- conflicted
+++ resolved
@@ -1,21 +1,21 @@
 /**
  * Copyright (c) 2015, Ecole des Mines de Nantes
  * All rights reserved.
- * <p>
+ *
  * Redistribution and use in source and binary forms, with or without
  * modification, are permitted provided that the following conditions are met:
  * 1. Redistributions of source code must retain the above copyright
- * notice, this list of conditions and the following disclaimer.
+ *    notice, this list of conditions and the following disclaimer.
  * 2. Redistributions in binary form must reproduce the above copyright
- * notice, this list of conditions and the following disclaimer in the
- * documentation and/or other materials provided with the distribution.
+ *    notice, this list of conditions and the following disclaimer in the
+ *    documentation and/or other materials provided with the distribution.
  * 3. All advertising materials mentioning features or use of this software
- * must display the following acknowledgement:
- * This product includes software developed by the <organization>.
+ *    must display the following acknowledgement:
+ *    This product includes software developed by the <organization>.
  * 4. Neither the name of the <organization> nor the
- * names of its contributors may be used to endorse or promote products
- * derived from this software without specific prior written permission.
- * <p>
+ *    names of its contributors may be used to endorse or promote products
+ *    derived from this software without specific prior written permission.
+ *
  * THIS SOFTWARE IS PROVIDED BY <COPYRIGHT HOLDER> ''AS IS'' AND ANY
  * EXPRESS OR IMPLIED WARRANTIES, INCLUDING, BUT NOT LIMITED TO, THE IMPLIED
  * WARRANTIES OF MERCHANTABILITY AND FITNESS FOR A PARTICULAR PURPOSE ARE
@@ -47,11 +47,7 @@
 
 
     public FailPerPropagator(Constraint[] constraints, Solver solver) {
-<<<<<<< HEAD
         p2w = new IntHash(10, 0);
-=======
-        p2w = new IntHash();
->>>>>>> f6472655
         init(constraints);
         solver.plugMonitor(this);
     }
@@ -68,11 +64,7 @@
     @Override
     public void onContradiction(ContradictionException cex) {
         if (cex.c != null && cex.c instanceof Propagator) {
-<<<<<<< HEAD
             p2w.putOrAdjust(((Propagator) cex.c).getId(), 1, 1);
-=======
-            p2w.putOrAdjust(((Propagator) cex.c).getId(), 1);
->>>>>>> f6472655
         }
     }
 
