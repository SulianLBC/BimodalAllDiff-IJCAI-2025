/**
 * Copyright (c) 2015, Ecole des Mines de Nantes
 * All rights reserved.
 *
 * Redistribution and use in source and binary forms, with or without
 * modification, are permitted provided that the following conditions are met:
 * 1. Redistributions of source code must retain the above copyright
 *    notice, this list of conditions and the following disclaimer.
 * 2. Redistributions in binary form must reproduce the above copyright
 *    notice, this list of conditions and the following disclaimer in the
 *    documentation and/or other materials provided with the distribution.
 * 3. All advertising materials mentioning features or use of this software
 *    must display the following acknowledgement:
 *    This product includes software developed by the <organization>.
 * 4. Neither the name of the <organization> nor the
 *    names of its contributors may be used to endorse or promote products
 *    derived from this software without specific prior written permission.
 *
 * THIS SOFTWARE IS PROVIDED BY <COPYRIGHT HOLDER> ''AS IS'' AND ANY
 * EXPRESS OR IMPLIED WARRANTIES, INCLUDING, BUT NOT LIMITED TO, THE IMPLIED
 * WARRANTIES OF MERCHANTABILITY AND FITNESS FOR A PARTICULAR PURPOSE ARE
 * DISCLAIMED. IN NO EVENT SHALL <COPYRIGHT HOLDER> BE LIABLE FOR ANY
 * DIRECT, INDIRECT, INCIDENTAL, SPECIAL, EXEMPLARY, OR CONSEQUENTIAL DAMAGES
 * (INCLUDING, BUT NOT LIMITED TO, PROCUREMENT OF SUBSTITUTE GOODS OR SERVICES;
 * LOSS OF USE, DATA, OR PROFITS; OR BUSINESS INTERRUPTION) HOWEVER CAUSED AND
 * ON ANY THEORY OF LIABILITY, WHETHER IN CONTRACT, STRICT LIABILITY, OR TORT
 * (INCLUDING NEGLIGENCE OR OTHERWISE) ARISING IN ANY WAY OUT OF THE USE OF THIS
 * SOFTWARE, EVEN IF ADVISED OF THE POSSIBILITY OF SUCH DAMAGE.
 */
package org.chocosolver.solver.search.measure;


import java.lang.reflect.Field;

import org.chocosolver.solver.Model;
import org.chocosolver.solver.Solver;

import java.lang.reflect.Field;

/**
 * Object which stores resolution information to get statistics
 *
 * @author Charles Prud'Homme
 * @since 3.0.0
 */
public final class MeasuresRecorder implements IMeasures, Cloneable {

<<<<<<< HEAD
	//***********************************************************************************
	// VARIABLE
	//***********************************************************************************

	/**
	 * To transform time from nanoseconds to seconds
	 */
	private static final float IN_SEC = 1000 * 1000 * 1000f;

	/**
	 * Indicates if an objective is declared (<tt>false</tt> means satisfaction problem).
	 */
	private boolean hasObjective;

	/**
	 * Indicates if the optimal value has been proven for the objective (set to <tt>true</tt>).
	 */
	private boolean objectiveOptimal;

	/**
	 * Counts the number of solutions found so far.
	 */
	private long solutionCount;

	/**
	 * Counts the time spent so far, starting from solver construction call.
	 */
	private long timeCount;

	/**
	 * Counts the time spent into reading the model
	 */
	private long readingTimeCount;

	/**
	 * Counts the number of nodes opened so far.
	 */
	private long nodeCount;

	/**
	 * Counts the number of backtracks done so far.
	 */
	private long backtrackCount;

	/**
	 * Counts the number of failures encountered so far.
	 */
	private long failCount;

	/**
	 * Counts the number of restarts done so far.
	 */
	private long restartCount;

	/**
	 * Stores the overall maximum depth
	 */
	private long maxDepth;

	/**
	 * Stores the current depth
	 */
	private long depth;

	/**
	 * When the clock watch starts
	 */
	private long startingTime;

	/**
	 * The solver to measure
	 */
	private Model model;

	//***********************************************************************************
	// CONSTRUCTOR
	//***********************************************************************************

	/**
	 * Create a measures recorder observing a <code>solver</code>
	 * @param model the solver to observe
	 */
	public MeasuresRecorder(Model model) {
		super();
		this.model = model;
	}

	//****************************************************************************************************************//
	//**************************************** GETTERS ***************************************************************//
	//****************************************************************************************************************//

	@Override
	public long getBackTrackCount() {
		return backtrackCount;
	}

	@Override
	public long getFailCount() {
		return failCount;
	}

	@Override
	public long getNodeCount() {
		return nodeCount;
	}

	@Override
	public float getTimeCount() {
		updateTime();
		return timeCount / MeasuresRecorder.IN_SEC;
	}

	@Override
	public long getTimeCountInNanoSeconds() {
		updateTime();
		return timeCount;
	}

	@Override
	public float getReadingTimeCount() {
		return readingTimeCount / MeasuresRecorder.IN_SEC;
	}

	/**
	 * set the reading time count
	 * @param time time needed to read the model
	 */
	public void setReadingTimeCount(long time) {
		readingTimeCount = time;
	}

	@Override
	public long getRestartCount() {
		return restartCount;
	}

	@Override
	public long getMaxDepth() {
		return maxDepth;
	}

	@Override
	public long getCurrentDepth() {
		return depth;
	}

	@Override
	public boolean isObjectiveOptimal() {
		return objectiveOptimal;
	}

	@Override
	public boolean hasObjective() {
		return hasObjective;
	}

	@Override
	public Number getBestSolutionValue() {
		return model.getSolver().getObjectiveManager().getBestSolutionValue();
	}

	@Override
	public long getTimestamp() {
		return nodeCount + backtrackCount;
	}

	@Override
	public Solver getSolver() {
		return model.getSolver();
	}

	//****************************************************************************************************************//
	//**************************************** SETTERS ***************************************************************//
	//****************************************************************************************************************//

	@Override
	public long getSolutionCount() {
		return solutionCount;
	}

	/**
	 * indicates an objective variable
	 * @param ho set to <tt>true<tt/> to indicate that an objective is declared
	 */
	public void declareObjective(boolean ho) {
		hasObjective = ho;
	}

	/**
	 * indicates whether or not the optimum has been found and proved
	 * @param objectiveOptimal <tt>true</tt> if the objective is proven to be optimal
	 */
	public void setObjectiveOptimal(boolean objectiveOptimal) {
		this.objectiveOptimal = objectiveOptimal;
	}

	/**
	 * Reset every measure to its default value (mostly 0)
	 */
	public final void reset() {
		timeCount = 0;
		nodeCount = 0;
		backtrackCount = 0;
		restartCount = 0;
		failCount = 0;
		solutionCount = 0;
		depth = 0;
		maxDepth = 0;
	}

	//****************************************************************************************************************//
	//**************************************** INCREMENTERS **********************************************************//
	//****************************************************************************************************************//

	private void updateTime() {
		timeCount = System.nanoTime() - startingTime;
	}

	/**
	 * increment node counter
	 */
	public void incNodeCount() {
		nodeCount++;
		if (depth > maxDepth) {
			maxDepth = depth;
		}
	}

	/**
	 * increment backtrack counter
	 */
	public void incBackTrackCount() {
		backtrackCount++;
	}

	/**
	 * increment fail counter
	 */
	public void incFailCount() {
		failCount++;
	}

	/**
	 * increment restart counter
	 */
	public void incRestartCount() {
		restartCount++;
	}

	/**
	 * increment solution counter
	 */
	public void incSolutionCount() {
		solutionCount++;
		updateTime();
	}

	/**
	 * Increments current depth
	 */
	public void incDepth(){
		depth++;
	}

	/**
	 * Decrements current depth
	 */
	public void decDepth(){
		depth--;
	}

	/**
	 * Start the stopwatch, to compute resolution time
	 */
	public void startStopwatch() {
		startingTime = System.nanoTime();
	}

	@Override
	public IMeasures copyMeasures() {
		MeasuresRecorder ret = new MeasuresRecorder(model);
		for (Field f : this.getClass().getDeclaredFields()) {
			// XXX
			if (!f.isAccessible()) {
				f.setAccessible(true);
			}
			if (f.getType().isPrimitive()) {
				try {
					f.set(ret, f.get(this));
				} catch (IllegalArgumentException | IllegalAccessException e) {
					// XXX
					e.printStackTrace();
				}
			} else {
				// TODO what if the type is not primitive ?
			}
		}
		return ret;
	}

	//****************************************************************************************************************//

	@Override
	public String toString() {
		updateTime();
		StringBuilder st = new StringBuilder(256);
//        st.append("- Search statistics\n");
		if (model.getSolver().isStopCriterionMet()) {
			st.append("- Incomplete search - Limit reached.\n");
		} else if (model.getSolver().hasEndedUnexpectedly()) {
			st.append("- Incomplete search - Unexpected interruption.\n");
		} else {
			if(model.getSolver().isSearchCompleted()) {
				st.append("- Complete search - ");
			}
			if (solutionCount == 0) {
				st.append("No solution.");
			} else if (solutionCount == 1) {
				st.append("1 solution found.");
			} else {
				st.append(String.format("%,d solution(s) found.", solutionCount));
			}
			st.append('\n');
		}
		st.append("\tModel[").append(model.getName()).append("]\n");
		st.append(String.format("\tSolutions: %,d\n", solutionCount));
		if (hasObjective()) {
			st.append("\t").append(model.getSolver().getObjectiveManager()).append(",\n");
		}
		st.append(String.format("\tBuilding time : %,.3fs" +
				"\n\tResolution time : %,.3fs\n\tNodes: %,d (%,.1f n/s) \n\tBacktracks: %,d\n\tFails: %,d\n\t" +
				"Restarts: %,d\n\tVariables: %,d\n\tConstraints: %,d",
				getReadingTimeCount(),
				getTimeCount(),
				getNodeCount(),
				getNodeCount() / getTimeCount(),
				getBackTrackCount(),
				getFailCount(),
				getRestartCount(),
				model.getNbVars(),
				model.getNbCstrs()
				));
		return st.toString();
	}
=======
    //***********************************************************************************
    // VARIABLE
    //***********************************************************************************

    /**
     * To transform time from nanoseconds to seconds
     */
    private static final float IN_SEC = 1000 * 1000 * 1000f;

    /**
     * Indicates if an objective is declared (<tt>false</tt> means satisfaction problem).
     */
    private boolean hasObjective;

    /**
     * Indicates if the optimal value has been proven for the objective (set to <tt>true</tt>).
     */
    private boolean objectiveOptimal;

    /**
     * Counts the number of solutions found so far.
     */
    private long solutionCount;

    /**
     * Counts the time spent so far, starting from solver construction call.
     */
    private long timeCount;

    /**
     * Counts the time spent into reading the model
     */
    private long readingTimeCount;

    /**
     * Counts the number of nodes opened so far.
     */
    private long nodeCount;

    /**
     * Counts the number of backtracks done so far.
     */
    private long backtrackCount;

    /**
     * Counts the number of failures encountered so far.
     */
    private long failCount;

    /**
     * Counts the number of restarts done so far.
     */
    private long restartCount;

    /**
     * Stores the overall maximum depth
     */
    private long maxDepth;

    /**
     * Stores the current depth
     */
    private long depth;

    /**
     * When the clock watch starts
     */
    private long startingTime;

    /**
     * The solver to measure
     */
    private Model model;

    //***********************************************************************************
    // CONSTRUCTOR
    //***********************************************************************************

    /**
     * Create a measures recorder observing a {@code solver}
     * @param model the solver to observe
     */
    public MeasuresRecorder(Model model) {
        super();
        this.model = model;
    }

    //****************************************************************************************************************//
    //**************************************** GETTERS ***************************************************************//
    //****************************************************************************************************************//

    @Override
    public long getBackTrackCount() {
        return backtrackCount;
    }

    @Override
    public long getFailCount() {
        return failCount;
    }

    @Override
    public long getNodeCount() {
        return nodeCount;
    }

    @Override
    public float getTimeCount() {
        updateTime();
        return timeCount / MeasuresRecorder.IN_SEC;
    }

    @Override
    public long getTimeCountInNanoSeconds() {
        updateTime();
        return timeCount;
    }

    @Override
    public float getReadingTimeCount() {
        return readingTimeCount / MeasuresRecorder.IN_SEC;
    }

    /**
     * set the reading time count
     * @param time time needed to read the model
     */
    public void setReadingTimeCount(long time) {
        readingTimeCount = time;
    }

    @Override
    public long getRestartCount() {
        return restartCount;
    }

    @Override
    public long getMaxDepth() {
        return maxDepth;
    }

    @Override
    public long getCurrentDepth() {
        return depth;
    }

    @Override
    public boolean isObjectiveOptimal() {
        return objectiveOptimal;
    }

    @Override
    public boolean hasObjective() {
        return hasObjective;
    }

    @Override
    public Number getBestSolutionValue() {
        return model.getSolver().getObjectiveManager().getBestSolutionValue();
    }

    @Override
    public long getTimestamp() {
        return nodeCount + backtrackCount;
    }

    @Override
    public Solver getSolver() {
        return model.getSolver();
    }

    //****************************************************************************************************************//
    //**************************************** SETTERS ***************************************************************//
    //****************************************************************************************************************//

    @Override
    public long getSolutionCount() {
        return solutionCount;
    }

    /**
     * indicates an objective variable
     * @param ho set to <tt>true<tt/> to indicate that an objective is declared
     */
    public void declareObjective(boolean ho) {
        hasObjective = ho;
    }

    /**
     * indicates whether or not the optimum has been found and proved
     * @param objectiveOptimal <tt>true</tt> if the objective is proven to be optimal
     */
    public void setObjectiveOptimal(boolean objectiveOptimal) {
        this.objectiveOptimal = objectiveOptimal;
    }

    /**
     * Reset every measure to its default value (mostly 0)
     */
    public final void reset() {
        timeCount = 0;
        nodeCount = 0;
        backtrackCount = 0;
        restartCount = 0;
        failCount = 0;
        solutionCount = 0;
        depth = 0;
        maxDepth = 0;
    }

    //****************************************************************************************************************//
    //**************************************** INCREMENTERS **********************************************************//
    //****************************************************************************************************************//

    private void updateTime() {
        timeCount = System.nanoTime() - startingTime;
    }

    /**
     * increment node counter
     */
    public void incNodeCount() {
        nodeCount++;
        if (depth > maxDepth) {
            maxDepth = depth;
        }
    }

    /**
     * increment backtrack counter
     */
    public void incBackTrackCount() {
        backtrackCount++;
    }

    /**
     * increment fail counter
     */
    public void incFailCount() {
        failCount++;
    }

    /**
     * increment restart counter
     */
    public void incRestartCount() {
        restartCount++;
    }

    /**
     * increment solution counter
     */
    public void incSolutionCount() {
        solutionCount++;
        updateTime();
    }

    /**
     * Increments current depth
     */
    public void incDepth() {
        depth++;
    }

    /**
     * Decrements current depth
     */
    public void decDepth() {
        depth--;
    }

    /**
     * Start the stopwatch, to compute resolution time
     */
    public void startStopwatch() {
        startingTime = System.nanoTime();
    }

    @Override
    public IMeasures copyMeasures() {
        MeasuresRecorder ret = new MeasuresRecorder(model);
        for (Field f : this.getClass().getDeclaredFields()) {
            // XXX
            if (!f.isAccessible()) {
                f.setAccessible(true);
            }
            if (f.getType().isPrimitive()) {
                try {
                    f.set(ret, f.get(this));
                } catch (IllegalArgumentException | IllegalAccessException e) {
                    // XXX
                    e.printStackTrace();
                }
            } else {
                // TODO what if the type is not primitive ?
            }
        }
        return ret;
    }

    //****************************************************************************************************************//

    @Override
    public String toString() {
        updateTime();
        StringBuilder st = new StringBuilder(256);
//        st.append("- Search statistics\n");
        if (model.getSolver().isStopCriterionMet()) {
            st.append("- Incomplete search - Limit reached.\n");
        } else if (model.getSolver().hasEndedUnexpectedly()) {
            st.append("- Incomplete search - Unexpected interruption.\n");
        } else {
            if (model.getSolver().isSearchCompleted()) {
                st.append("- Complete search - ");
            }
            if (solutionCount == 0) {
                st.append("No solution.");
            } else if (solutionCount == 1) {
                st.append("1 solution found.");
            } else {
                st.append(String.format("%,d solution(s) found.", solutionCount));
            }
            st.append('\n');
        }
        st.append("\tModel[").append(model.getName()).append("]\n");
        st.append(String.format("\tSolutions: %,d\n", solutionCount));
        if (hasObjective()) {
            st.append("\t").append(model.getSolver().getObjectiveManager()).append(",\n");
        }
        st.append(String.format("\tBuilding time : %,.3fs" +
                        "\n\tResolution time : %,.3fs\n\tNodes: %,d (%,.1f n/s) \n\tBacktracks: %,d\n\tFails: %,d\n\t" +
                        "Restarts: %,d\n\tVariables: %,d\n\tConstraints: %,d",
                getReadingTimeCount(),
                getTimeCount(),
                getNodeCount(),
                getNodeCount() / getTimeCount(),
                getBackTrackCount(),
                getFailCount(),
                getRestartCount(),
                model.getNbVars(),
                model.getNbCstrs()
        ));
        return st.toString();
    }
>>>>>>> ca57569d
}<|MERGE_RESOLUTION|>--- conflicted
+++ resolved
@@ -30,8 +30,6 @@
 package org.chocosolver.solver.search.measure;
 
 
-import java.lang.reflect.Field;
-
 import org.chocosolver.solver.Model;
 import org.chocosolver.solver.Solver;
 
@@ -45,352 +43,6 @@
  */
 public final class MeasuresRecorder implements IMeasures, Cloneable {
 
-<<<<<<< HEAD
-	//***********************************************************************************
-	// VARIABLE
-	//***********************************************************************************
-
-	/**
-	 * To transform time from nanoseconds to seconds
-	 */
-	private static final float IN_SEC = 1000 * 1000 * 1000f;
-
-	/**
-	 * Indicates if an objective is declared (<tt>false</tt> means satisfaction problem).
-	 */
-	private boolean hasObjective;
-
-	/**
-	 * Indicates if the optimal value has been proven for the objective (set to <tt>true</tt>).
-	 */
-	private boolean objectiveOptimal;
-
-	/**
-	 * Counts the number of solutions found so far.
-	 */
-	private long solutionCount;
-
-	/**
-	 * Counts the time spent so far, starting from solver construction call.
-	 */
-	private long timeCount;
-
-	/**
-	 * Counts the time spent into reading the model
-	 */
-	private long readingTimeCount;
-
-	/**
-	 * Counts the number of nodes opened so far.
-	 */
-	private long nodeCount;
-
-	/**
-	 * Counts the number of backtracks done so far.
-	 */
-	private long backtrackCount;
-
-	/**
-	 * Counts the number of failures encountered so far.
-	 */
-	private long failCount;
-
-	/**
-	 * Counts the number of restarts done so far.
-	 */
-	private long restartCount;
-
-	/**
-	 * Stores the overall maximum depth
-	 */
-	private long maxDepth;
-
-	/**
-	 * Stores the current depth
-	 */
-	private long depth;
-
-	/**
-	 * When the clock watch starts
-	 */
-	private long startingTime;
-
-	/**
-	 * The solver to measure
-	 */
-	private Model model;
-
-	//***********************************************************************************
-	// CONSTRUCTOR
-	//***********************************************************************************
-
-	/**
-	 * Create a measures recorder observing a <code>solver</code>
-	 * @param model the solver to observe
-	 */
-	public MeasuresRecorder(Model model) {
-		super();
-		this.model = model;
-	}
-
-	//****************************************************************************************************************//
-	//**************************************** GETTERS ***************************************************************//
-	//****************************************************************************************************************//
-
-	@Override
-	public long getBackTrackCount() {
-		return backtrackCount;
-	}
-
-	@Override
-	public long getFailCount() {
-		return failCount;
-	}
-
-	@Override
-	public long getNodeCount() {
-		return nodeCount;
-	}
-
-	@Override
-	public float getTimeCount() {
-		updateTime();
-		return timeCount / MeasuresRecorder.IN_SEC;
-	}
-
-	@Override
-	public long getTimeCountInNanoSeconds() {
-		updateTime();
-		return timeCount;
-	}
-
-	@Override
-	public float getReadingTimeCount() {
-		return readingTimeCount / MeasuresRecorder.IN_SEC;
-	}
-
-	/**
-	 * set the reading time count
-	 * @param time time needed to read the model
-	 */
-	public void setReadingTimeCount(long time) {
-		readingTimeCount = time;
-	}
-
-	@Override
-	public long getRestartCount() {
-		return restartCount;
-	}
-
-	@Override
-	public long getMaxDepth() {
-		return maxDepth;
-	}
-
-	@Override
-	public long getCurrentDepth() {
-		return depth;
-	}
-
-	@Override
-	public boolean isObjectiveOptimal() {
-		return objectiveOptimal;
-	}
-
-	@Override
-	public boolean hasObjective() {
-		return hasObjective;
-	}
-
-	@Override
-	public Number getBestSolutionValue() {
-		return model.getSolver().getObjectiveManager().getBestSolutionValue();
-	}
-
-	@Override
-	public long getTimestamp() {
-		return nodeCount + backtrackCount;
-	}
-
-	@Override
-	public Solver getSolver() {
-		return model.getSolver();
-	}
-
-	//****************************************************************************************************************//
-	//**************************************** SETTERS ***************************************************************//
-	//****************************************************************************************************************//
-
-	@Override
-	public long getSolutionCount() {
-		return solutionCount;
-	}
-
-	/**
-	 * indicates an objective variable
-	 * @param ho set to <tt>true<tt/> to indicate that an objective is declared
-	 */
-	public void declareObjective(boolean ho) {
-		hasObjective = ho;
-	}
-
-	/**
-	 * indicates whether or not the optimum has been found and proved
-	 * @param objectiveOptimal <tt>true</tt> if the objective is proven to be optimal
-	 */
-	public void setObjectiveOptimal(boolean objectiveOptimal) {
-		this.objectiveOptimal = objectiveOptimal;
-	}
-
-	/**
-	 * Reset every measure to its default value (mostly 0)
-	 */
-	public final void reset() {
-		timeCount = 0;
-		nodeCount = 0;
-		backtrackCount = 0;
-		restartCount = 0;
-		failCount = 0;
-		solutionCount = 0;
-		depth = 0;
-		maxDepth = 0;
-	}
-
-	//****************************************************************************************************************//
-	//**************************************** INCREMENTERS **********************************************************//
-	//****************************************************************************************************************//
-
-	private void updateTime() {
-		timeCount = System.nanoTime() - startingTime;
-	}
-
-	/**
-	 * increment node counter
-	 */
-	public void incNodeCount() {
-		nodeCount++;
-		if (depth > maxDepth) {
-			maxDepth = depth;
-		}
-	}
-
-	/**
-	 * increment backtrack counter
-	 */
-	public void incBackTrackCount() {
-		backtrackCount++;
-	}
-
-	/**
-	 * increment fail counter
-	 */
-	public void incFailCount() {
-		failCount++;
-	}
-
-	/**
-	 * increment restart counter
-	 */
-	public void incRestartCount() {
-		restartCount++;
-	}
-
-	/**
-	 * increment solution counter
-	 */
-	public void incSolutionCount() {
-		solutionCount++;
-		updateTime();
-	}
-
-	/**
-	 * Increments current depth
-	 */
-	public void incDepth(){
-		depth++;
-	}
-
-	/**
-	 * Decrements current depth
-	 */
-	public void decDepth(){
-		depth--;
-	}
-
-	/**
-	 * Start the stopwatch, to compute resolution time
-	 */
-	public void startStopwatch() {
-		startingTime = System.nanoTime();
-	}
-
-	@Override
-	public IMeasures copyMeasures() {
-		MeasuresRecorder ret = new MeasuresRecorder(model);
-		for (Field f : this.getClass().getDeclaredFields()) {
-			// XXX
-			if (!f.isAccessible()) {
-				f.setAccessible(true);
-			}
-			if (f.getType().isPrimitive()) {
-				try {
-					f.set(ret, f.get(this));
-				} catch (IllegalArgumentException | IllegalAccessException e) {
-					// XXX
-					e.printStackTrace();
-				}
-			} else {
-				// TODO what if the type is not primitive ?
-			}
-		}
-		return ret;
-	}
-
-	//****************************************************************************************************************//
-
-	@Override
-	public String toString() {
-		updateTime();
-		StringBuilder st = new StringBuilder(256);
-//        st.append("- Search statistics\n");
-		if (model.getSolver().isStopCriterionMet()) {
-			st.append("- Incomplete search - Limit reached.\n");
-		} else if (model.getSolver().hasEndedUnexpectedly()) {
-			st.append("- Incomplete search - Unexpected interruption.\n");
-		} else {
-			if(model.getSolver().isSearchCompleted()) {
-				st.append("- Complete search - ");
-			}
-			if (solutionCount == 0) {
-				st.append("No solution.");
-			} else if (solutionCount == 1) {
-				st.append("1 solution found.");
-			} else {
-				st.append(String.format("%,d solution(s) found.", solutionCount));
-			}
-			st.append('\n');
-		}
-		st.append("\tModel[").append(model.getName()).append("]\n");
-		st.append(String.format("\tSolutions: %,d\n", solutionCount));
-		if (hasObjective()) {
-			st.append("\t").append(model.getSolver().getObjectiveManager()).append(",\n");
-		}
-		st.append(String.format("\tBuilding time : %,.3fs" +
-				"\n\tResolution time : %,.3fs\n\tNodes: %,d (%,.1f n/s) \n\tBacktracks: %,d\n\tFails: %,d\n\t" +
-				"Restarts: %,d\n\tVariables: %,d\n\tConstraints: %,d",
-				getReadingTimeCount(),
-				getTimeCount(),
-				getNodeCount(),
-				getNodeCount() / getTimeCount(),
-				getBackTrackCount(),
-				getFailCount(),
-				getRestartCount(),
-				model.getNbVars(),
-				model.getNbCstrs()
-				));
-		return st.toString();
-	}
-=======
     //***********************************************************************************
     // VARIABLE
     //***********************************************************************************
@@ -735,5 +387,4 @@
         ));
         return st.toString();
     }
->>>>>>> ca57569d
 }