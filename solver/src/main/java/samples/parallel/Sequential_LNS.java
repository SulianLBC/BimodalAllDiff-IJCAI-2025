--- conflicted
+++ resolved
@@ -38,12 +38,6 @@
 import solver.constraints.propagators.gary.tsp.undirected.PropCycleNoSubtour;
 import solver.constraints.propagators.gary.tsp.undirected.lagrangianRelaxation.PropLagr_OneTree;
 import solver.exception.ContradictionException;
-<<<<<<< HEAD
-=======
-import solver.propagation.PropagationEngine;
-import solver.propagation.generator.PArc;
-import solver.propagation.generator.Sort;
->>>>>>> 04ded5e1
 import solver.search.loop.monitors.Abstract_LNS_SearchMonitor;
 import solver.search.strategy.StrategyFactory;
 import solver.search.strategy.strategy.graph.ArcStrategy;
@@ -138,11 +132,7 @@
         // variables
         int max = 100 * optimum;
         IntVar totalCost = VariableFactory.bounded("obj", 0, max, solver);
-<<<<<<< HEAD
-        final UndirectedGraphVar undi = new UndirectedGraphVar(solver, n, GraphType.LINKED_LIST, GraphType.LINKED_LIST);
-=======
         final UndirectedGraphVar undi = new UndirectedGraphVar(solver, n, GraphType.LINKED_LIST, GraphType.LINKED_LIST, true);
->>>>>>> 04ded5e1
         for (int i = 0; i < n; i++) {
             undi.getKernelGraph().activateNode(i);
             for (int j = i + 1; j < n; j++) {
@@ -152,28 +142,18 @@
         // constraints
         Constraint gc = GraphConstraintFactory.makeConstraint(solver);
         gc.addPropagators(new PropCycleNoSubtour(undi, gc, solver));
-<<<<<<< HEAD
-        gc.addPropagators(new PropAtLeastNNeighbors(undi, 2, gc, solver));
-        gc.addPropagators(new PropAtMostNNeighbors(undi, 2, gc, solver));
-        gc.addPropagators(new PropCycleEvalObj(undi, totalCost, distMatrix, gc, solver));
-        PropSymmetricHeldKarp hk = PropSymmetricHeldKarp.oneTreeBasedRelaxation(undi, totalCost, distMatrix, gc, solver);
-=======
         gc.addPropagators(new PropNodeDegree_AtLeast(undi, 2, gc, solver));
         gc.addPropagators(new PropNodeDegree_AtMost(undi, 2, gc, solver));
         gc.addPropagators(new PropCycleEvalObj(undi, totalCost, distMatrix, gc, solver));
         PropLagr_OneTree hk = PropLagr_OneTree.oneTreeBasedRelaxation(undi, totalCost, distMatrix, gc, solver);
->>>>>>> 04ded5e1
         hk.waitFirstSolution(true);
         gc.addPropagators(hk);
         solver.post(gc);
         // config
         solver.set(StrategyFactory.graphStrategy(undi, null, new MinCost(undi), GraphStrategy.NodeArcPriority.ARCS));
 //		solver.set(StrategyFactory.graphTSP(undi, TSP_heuristics.enf_sparse,null));
-<<<<<<< HEAD
-=======
-        PropagationEngine propagationEngine = new PropagationEngine(solver.getEnvironment());
-        solver.set(propagationEngine.set(new Sort(new PArc(propagationEngine, gc)).clearOut()));
->>>>>>> 04ded5e1
+//        PropagationEngine propagationEngine = new PropagationEngine(solver.getEnvironment());
+//        solver.set(propagationEngine.set(new Sort(new PArc(propagationEngine, gc)).clearOut()));
 //		SearchMonitorFactory.log(solver, true, false);
         solver.getSearchLoop().getLimitsBox().setTimeLimit(100000);
         solver.getSearchLoop().plugSearchMonitor(new TSP_LNS_Monitor(solver, undi, totalCost));
@@ -246,17 +226,10 @@
         @Override
         public boolean computeNextArc() {
             int cost = -1;
-<<<<<<< HEAD
-            INeighbors nei, ker;
-            for (int i = 0; i < n; i++) {
-                ker = g.getKernelGraph().getSuccessorsOf(i);
-                if (ker.neighborhoodSize() < 2) {
-=======
             ISet nei, ker;
             for (int i = 0; i < n; i++) {
                 ker = g.getKernelGraph().getSuccessorsOf(i);
                 if (ker.getSize() < 2) {
->>>>>>> 04ded5e1
                     nei = g.getEnvelopGraph().getSuccessorsOf(i);
                     for (int j = nei.getFirstElement(); j >= 0; j = nei.getNextElement()) {
                         if (!ker.contain(j)) {
@@ -315,11 +288,7 @@
             bestCost = cost.getValue();
             System.out.println("new objective : " + bestCost);
             int x = 0;
-<<<<<<< HEAD
-            INeighbors nei = g.getEnvelopGraph().getSuccessorsOf(x);
-=======
             ISet nei = g.getEnvelopGraph().getSuccessorsOf(x);
->>>>>>> 04ded5e1
             int y = nei.getFirstElement();
             if (y == n - 1) {
                 y = nei.getNextElement();
