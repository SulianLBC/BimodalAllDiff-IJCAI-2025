/*
 * Copyright (c) 1999-2012, Ecole des Mines de Nantes
 * All rights reserved.
 * Redistribution and use in source and binary forms, with or without
 * modification, are permitted provided that the following conditions are met:
 *
 *     * Redistributions of source code must retain the above copyright
 *       notice, this list of conditions and the following disclaimer.
 *     * Redistributions in binary form must reproduce the above copyright
 *       notice, this list of conditions and the following disclaimer in the
 *       documentation and/or other materials provided with the distribution.
 *     * Neither the name of the Ecole des Mines de Nantes nor the
 *       names of its contributors may be used to endorse or promote products
 *       derived from this software without specific prior written permission.
 *
 * THIS SOFTWARE IS PROVIDED BY THE REGENTS AND CONTRIBUTORS ``AS IS'' AND ANY
 * EXPRESS OR IMPLIED WARRANTIES, INCLUDING, BUT NOT LIMITED TO, THE IMPLIED
 * WARRANTIES OF MERCHANTABILITY AND FITNESS FOR A PARTICULAR PURPOSE ARE
 * DISCLAIMED. IN NO EVENT SHALL THE REGENTS AND CONTRIBUTORS BE LIABLE FOR ANY
 * DIRECT, INDIRECT, INCIDENTAL, SPECIAL, EXEMPLARY, OR CONSEQUENTIAL DAMAGES
 * (INCLUDING, BUT NOT LIMITED TO, PROCUREMENT OF SUBSTITUTE GOODS OR SERVICES;
 * LOSS OF USE, DATA, OR PROFITS; OR BUSINESS INTERRUPTION) HOWEVER CAUSED AND
 * ON ANY THEORY OF LIABILITY, WHETHER IN CONTRACT, STRICT LIABILITY, OR TORT
 * (INCLUDING NEGLIGENCE OR OTHERWISE) ARISING IN ANY WAY OUT OF THE USE OF THIS
 * SOFTWARE, EVEN IF ADVISED OF THE POSSIBILITY OF SUCH DAMAGE.
 */

package samples.parallel;

import solver.Solver;
import solver.constraints.Constraint;
import solver.constraints.gary.GraphConstraintFactory;
import solver.constraints.propagators.gary.degree.PropNodeDegree_AtLeast;
import solver.constraints.propagators.gary.degree.PropNodeDegree_AtMost;
import solver.constraints.propagators.gary.tsp.undirected.PropCycleEvalObj;
import solver.constraints.propagators.gary.tsp.undirected.PropCycleNoSubtour;
<<<<<<< HEAD
=======
import solver.propagation.PropagationEngine;
import solver.propagation.generator.PArc;
import solver.propagation.generator.Sort;
>>>>>>> 04ded5e1
import solver.search.strategy.StrategyFactory;
import solver.search.strategy.strategy.graph.ArcStrategy;
import solver.search.strategy.strategy.graph.GraphStrategy;
import solver.variables.IntVar;
import solver.variables.VariableFactory;
import solver.variables.graph.GraphType;
import solver.variables.graph.undirectedGraph.UndirectedGraphVar;
import solver.variables.setDataStructures.ISet;

import java.io.File;

/**
 * Parse and solve an symmetric Traveling Salesman Problem instance of the TSPLIB
 */
public class Parallelized_LNS {

    //***********************************************************************************
    // VARIABLES
    //***********************************************************************************

    // general
    private static String outFile;
    // instance
    private static int optimum;
    private static int[][] distMatrix;
    private static int n;
    // LNS
    private static int[] bestSolution;
    private static int bestCost;
    private static int SIZE = 20;
    private static Fragment[] fragments;
    private static int nbDone;
    private static boolean wait;
    private static Thread mainThread;
    private static boolean PARALLEL_SOLVING = true;

    //***********************************************************************************
    // METHODS
    //***********************************************************************************

    public static void main(String[] args) {
        // set input
        if (args.length < 4 || !(args[0].equals("-dir") && args[2].equals("-optFile"))) {
            throw new UnsupportedOperationException("please insert first the input directory " +
                    "using the command -dir and second the path of the file containing optimum values" +
                    "using command -optFile");
        }
        String dir = args[1]; // "/Users/jfages07/github/In4Ga/benchRousseau";
        String optFile = args[3]; // "/Users/jfages07/github/In4Ga/ALL_tsp/bestSols.csv";
        File folder = new File(dir);
        String[] list = folder.list();
        // set output
        outFile = "tsp_lns_parallel.csv";
        Parser.clearFile(outFile);
        Parser.writeTextInto("instance;time;obj;opt;parallel\n", outFile);
        // start program
        mainThread = Thread.currentThread();
        long time = System.currentTimeMillis();
        for (String s : list) {
            if (s.contains(".tsp") && (!s.contains("a280")) && (!s.contains("gz")) && (!s.contains("lin"))) {
                distMatrix = Parser.parseInstance(dir + "/" + s);
                if (distMatrix != null) {
                    n = distMatrix.length;
                    if (n >= 100 && n < 500) {
                        SIZE = n / 10;
                        optimum = Parser.getOpt(s.split("\\.")[0], optFile);
                        System.out.println("optimum : " + optimum);
                        checkMatrix();
                        initLNS();
                        LNS(false, s);
                        LNS(true, s);
                    }
                } else {
                    System.out.println("CANNOT LOAD");
                }
            }
        }
        System.out.println("total time : " + (System.currentTimeMillis() - time) + " ms");
    }

    //***********************************************************************************
    // INITIALIZATION
    //***********************************************************************************

    private static void checkMatrix() {
        for (int i = 0; i < n; i++) {
            for (int j = 0; j < n; j++) {
                if (distMatrix[i][j] != distMatrix[j][i]) {
                    System.out.println(i + " : " + j);
                    System.out.println(distMatrix[i][j] + " != " + distMatrix[j][i]);
                    throw new UnsupportedOperationException();
                }
            }
        }
    }

    private static void computeFirstSolution() {
        Solver solver = new Solver();
        // variables
        int max = 100 * optimum;
        IntVar totalCost = VariableFactory.bounded("obj", 0, max, solver);
<<<<<<< HEAD
        final UndirectedGraphVar undi = new UndirectedGraphVar(solver, n, GraphType.LINKED_LIST, GraphType.LINKED_LIST);
=======
        final UndirectedGraphVar undi = new UndirectedGraphVar(solver, n, GraphType.LINKED_LIST, GraphType.LINKED_LIST, true);
>>>>>>> 04ded5e1
        for (int i = 0; i < n; i++) {
            undi.getKernelGraph().activateNode(i);
            for (int j = i + 1; j < n; j++) {
                undi.getEnvelopGraph().addEdge(i, j);
            }
        }
        // constraints
        Constraint gc = GraphConstraintFactory.makeConstraint(solver);
        gc.addPropagators(new PropCycleNoSubtour(undi, gc, solver));
<<<<<<< HEAD
        gc.addPropagators(new PropAtLeastNNeighbors(undi, 2, gc, solver));
        gc.addPropagators(new PropAtMostNNeighbors(undi, 2, gc, solver));
=======
        gc.addPropagators(new PropNodeDegree_AtLeast(undi, 2, gc, solver));
        gc.addPropagators(new PropNodeDegree_AtMost(undi, 2, gc, solver));
>>>>>>> 04ded5e1
        gc.addPropagators(new PropCycleEvalObj(undi, totalCost, distMatrix, gc, solver));
        solver.post(gc);
        // config
        solver.set(StrategyFactory.graphStrategy(undi, null, new MinCost(undi), GraphStrategy.NodeArcPriority.ARCS));
<<<<<<< HEAD
=======
        PropagationEngine propagationEngine = new PropagationEngine(solver.getEnvironment());
        solver.set(propagationEngine.set(new Sort(new PArc(propagationEngine, gc)).clearOut()));
>>>>>>> 04ded5e1
        // resolution
        solver.findSolution();
        checkUndirected(solver, undi, totalCost, distMatrix);
        //output
        if (!undi.instantiated()) {
            throw new UnsupportedOperationException();
        }
        System.out.println("first solution");
        bestCost = totalCost.getValue();
        System.out.println("cost : " + bestCost);
        bestSolution = new int[n];
        int x = 0;
<<<<<<< HEAD
        INeighbors nei = undi.getEnvelopGraph().getSuccessorsOf(x);
=======
        ISet nei = undi.getEnvelopGraph().getSuccessorsOf(x);
>>>>>>> 04ded5e1
        int y = nei.getFirstElement();
        int tmp;
//		String s = "";
        for (int i = 0; i < n; i++) {
            bestSolution[i] = x;
            tmp = x;
            x = y;
            nei = undi.getEnvelopGraph().getSuccessorsOf(x);
            y = nei.getFirstElement();
            if (y == tmp) {
                y = nei.getNextElement();
            }
//			s += bestSolution[i]+", ";
        }
//		System.out.println(s);
    }

    private static void checkUndirected(Solver solver, UndirectedGraphVar undi, IntVar totalCost, int[][] matrix) {
        if (solver.getMeasures().getSolutionCount() == 0) {
            throw new UnsupportedOperationException();
        }
        if (solver.getMeasures().getSolutionCount() > 0) {
            int sum = 0;
            for (int i = 0; i < n; i++) {
                for (int j = i + 1; j < n; j++) {
                    if (undi.getEnvelopGraph().edgeExists(i, j)) {
                        sum += matrix[i][j];
                    }
                }
            }
            if (sum != solver.getSearchLoop().getObjectivemanager().getBestValue() && sum != totalCost.getValue()) {
                throw new UnsupportedOperationException();
            }
        }
    }

    //***********************************************************************************
    // RESOLUTION
    //***********************************************************************************

    private static void initLNS() {
        int nb = n / SIZE;
        fragments = new Fragment[nb];
        for (int i = 0; i < nb - 1; i++) {
            fragments[i] = new Fragment(SIZE);
        }
        fragments[nb - 1] = new Fragment(SIZE + n % SIZE);
    }

    private static void LNS(boolean parallel, String instanceName) {
        PARALLEL_SOLVING = parallel;
        computeFirstSolution();
        long timeInst = System.currentTimeMillis();
        System.out.println("start LNS...");
        LNS_one_run();
//		int step = SIZE/3;
//		boolean impr = true;
//		while(impr){
//			impr = false;
//			for(int off = step;off<n;off += step){
//				slideSolution(step);
//				impr |= LNS_one_run();
//			}
//		}
        System.out.println("end LNS... duration = " + (System.currentTimeMillis() - timeInst) + " ms");
        String out = instanceName + ";" + (System.currentTimeMillis() - timeInst) + ";" + bestCost + ";" + optimum + ";";
        if (parallel) {
            Parser.writeTextInto(out + "1\n", outFile);
        } else {
            Parser.writeTextInto(out + "0\n", outFile);
        }
    }

    private static boolean LNS_one_run() {
        int idx = 0;
        int nb = fragments.length;
        int linkCost = distMatrix[bestSolution[n - 1]][bestSolution[0]];
        for (int i = 0; i < nb; i++) {
            int[] fr = fragments[i].getInputFragment();
            for (int j = 0; j < fr.length; j++) {
                fr[j] = bestSolution[idx++];
            }
            fragments[i].set(fr, distMatrix);
            if (idx < n) {
                linkCost += distMatrix[bestSolution[idx - 1]][bestSolution[idx]];
            }
        }
        if (idx != n) throw new UnsupportedOperationException();
        // solve
        nbDone = 0;
        wait = true;
        if (PARALLEL_SOLVING) {
            System.out.println("start distributed solving");
            for (int i = 0; i < nb; i++) {
                fragments[i].lazyStart();
            }
            try {
//				mainThread.suspend();
                while (wait) mainThread.sleep(5);
            } catch (Exception e) {
                e.printStackTrace();
                System.exit(0);
            }
        } else {
            for (int i = 0; i < nb; i++) {
                fragments[i].solve();
            }
        }
        int obj = linkCost;
        idx = 0;
        for (int i = 0; i < nb; i++) {
            obj += fragments[i].getOutputCost();
            int[] fr = fragments[i].getOutputFragment();
            for (int j = 0; j < fr.length; j++) {
                bestSolution[idx++] = fr[j];
            }
        }
        // output
        System.out.println("old objective : " + bestCost + " | new objective : " + obj);
        if (obj > bestCost) {
            throw new UnsupportedOperationException();
        }
        boolean improved = obj < bestCost;
        bestCost = obj;
        checkCost();
        return improved;
    }

    public static synchronized void jobFinished() {
        nbDone++;
        if (nbDone == fragments.length && PARALLEL_SOLVING) {
            System.out.println("all jobs are finished");
            wait = false;
//			mainThread.resume();
        }
    }

    private static void slideSolution(int offSet) {
        checkCost();
        int[] ns = new int[n];
        for (int i = 0; i < n; i++) {
            if (i + offSet < n) {
                ns[i + offSet] = bestSolution[i];
            } else {
                ns[i + offSet - n] = bestSolution[i];
            }
        }
        bestSolution = ns;
        checkCost();
    }

    private static void checkCost() {
        int obj = distMatrix[bestSolution[n - 1]][bestSolution[0]];
        for (int i = 0; i < n - 1; i++) {
            obj += distMatrix[bestSolution[i]][bestSolution[i + 1]];
        }
        if (obj != bestCost) {
            throw new UnsupportedOperationException();
        }
    }

    //***********************************************************************************
    // BRANCHING
    //***********************************************************************************

    private static class MinCost extends ArcStrategy<UndirectedGraphVar> {
        public MinCost(UndirectedGraphVar undirectedGraphVar) {
            super(undirectedGraphVar);
        }

        @Override
        public boolean computeNextArc() {
            int cost = -1;
<<<<<<< HEAD
            INeighbors nei, ker;
            for (int i = 0; i < n; i++) {
                ker = g.getKernelGraph().getSuccessorsOf(i);
                if (ker.neighborhoodSize() < 2) {
=======
            ISet nei, ker;
            for (int i = 0; i < n; i++) {
                ker = g.getKernelGraph().getSuccessorsOf(i);
                if (ker.getSize() < 2) {
>>>>>>> 04ded5e1
                    nei = g.getEnvelopGraph().getSuccessorsOf(i);
                    for (int j = nei.getFirstElement(); j >= 0; j = nei.getNextElement()) {
                        if (!ker.contain(j)) {
                            if (cost == -1 || distMatrix[i][j] < cost) {
                                cost = distMatrix[i][j];
                                this.from = i;
                                this.to = j;
                            }
                        }
                    }
                }
            }
            return cost != -1;
        }
    }

}<|MERGE_RESOLUTION|>--- conflicted
+++ resolved
@@ -34,12 +34,6 @@
 import solver.constraints.propagators.gary.degree.PropNodeDegree_AtMost;
 import solver.constraints.propagators.gary.tsp.undirected.PropCycleEvalObj;
 import solver.constraints.propagators.gary.tsp.undirected.PropCycleNoSubtour;
-<<<<<<< HEAD
-=======
-import solver.propagation.PropagationEngine;
-import solver.propagation.generator.PArc;
-import solver.propagation.generator.Sort;
->>>>>>> 04ded5e1
 import solver.search.strategy.StrategyFactory;
 import solver.search.strategy.strategy.graph.ArcStrategy;
 import solver.search.strategy.strategy.graph.GraphStrategy;
@@ -141,11 +135,7 @@
         // variables
         int max = 100 * optimum;
         IntVar totalCost = VariableFactory.bounded("obj", 0, max, solver);
-<<<<<<< HEAD
-        final UndirectedGraphVar undi = new UndirectedGraphVar(solver, n, GraphType.LINKED_LIST, GraphType.LINKED_LIST);
-=======
         final UndirectedGraphVar undi = new UndirectedGraphVar(solver, n, GraphType.LINKED_LIST, GraphType.LINKED_LIST, true);
->>>>>>> 04ded5e1
         for (int i = 0; i < n; i++) {
             undi.getKernelGraph().activateNode(i);
             for (int j = i + 1; j < n; j++) {
@@ -155,22 +145,14 @@
         // constraints
         Constraint gc = GraphConstraintFactory.makeConstraint(solver);
         gc.addPropagators(new PropCycleNoSubtour(undi, gc, solver));
-<<<<<<< HEAD
-        gc.addPropagators(new PropAtLeastNNeighbors(undi, 2, gc, solver));
-        gc.addPropagators(new PropAtMostNNeighbors(undi, 2, gc, solver));
-=======
         gc.addPropagators(new PropNodeDegree_AtLeast(undi, 2, gc, solver));
         gc.addPropagators(new PropNodeDegree_AtMost(undi, 2, gc, solver));
->>>>>>> 04ded5e1
         gc.addPropagators(new PropCycleEvalObj(undi, totalCost, distMatrix, gc, solver));
         solver.post(gc);
         // config
         solver.set(StrategyFactory.graphStrategy(undi, null, new MinCost(undi), GraphStrategy.NodeArcPriority.ARCS));
-<<<<<<< HEAD
-=======
-        PropagationEngine propagationEngine = new PropagationEngine(solver.getEnvironment());
-        solver.set(propagationEngine.set(new Sort(new PArc(propagationEngine, gc)).clearOut()));
->>>>>>> 04ded5e1
+//        PropagationEngine propagationEngine = new PropagationEngine(solver.getEnvironment());
+//        solver.set(propagationEngine.set(new Sort(new PArc(propagationEngine, gc)).clearOut()));
         // resolution
         solver.findSolution();
         checkUndirected(solver, undi, totalCost, distMatrix);
@@ -183,11 +165,7 @@
         System.out.println("cost : " + bestCost);
         bestSolution = new int[n];
         int x = 0;
-<<<<<<< HEAD
-        INeighbors nei = undi.getEnvelopGraph().getSuccessorsOf(x);
-=======
         ISet nei = undi.getEnvelopGraph().getSuccessorsOf(x);
->>>>>>> 04ded5e1
         int y = nei.getFirstElement();
         int tmp;
 //		String s = "";
@@ -361,17 +339,10 @@
         @Override
         public boolean computeNextArc() {
             int cost = -1;
-<<<<<<< HEAD
-            INeighbors nei, ker;
-            for (int i = 0; i < n; i++) {
-                ker = g.getKernelGraph().getSuccessorsOf(i);
-                if (ker.neighborhoodSize() < 2) {
-=======
             ISet nei, ker;
             for (int i = 0; i < n; i++) {
                 ker = g.getKernelGraph().getSuccessorsOf(i);
                 if (ker.getSize() < 2) {
->>>>>>> 04ded5e1
                     nei = g.getEnvelopGraph().getSuccessorsOf(i);
                     for (int j = nei.getFirstElement(); j >= 0; j = nei.getNextElement()) {
                         if (!ker.contain(j)) {
