--- conflicted
+++ resolved
@@ -1033,33 +1033,19 @@
      * <tt>ESat.UNDEFINED</tt> neither satisfiability nor  unsatisfiability could be proven so far.
      */
     public ESat isSatisfied() {
-<<<<<<< HEAD
         int OK = 0;
         for (Constraint c : mModel.getCstrs()) {
-            ESat satC = c.isSatisfied();
-            if (FALSE == satC) {
-                if (getModel().getSettings().warnUser()) {
-                    System.err.println(String.format("FAILURE >> %s (%s)", c.toString(), satC));
-=======
-        if (feasible != FALSE) {
-            int OK = 0;
-            for (Constraint c : mModel.getCstrs()) {
-                if (c.isEnabled()) {
-                    ESat satC = c.isSatisfied();
-                    if (FALSE == satC) {
-                        if (getModel().getSettings().warnUser()) {
-                            System.err.println(String.format("FAILURE >> %s (%s)", c.toString(), satC));
-                        }
-                        return FALSE;
-                    } else if (TRUE == satC) {
-                        OK++;
+            if (c.isEnabled()) {
+                ESat satC = c.isSatisfied();
+                if (FALSE == satC) {
+                    if (getModel().getSettings().warnUser()) {
+                        System.err.println(String.format("FAILURE >> %s (%s)", c.toString(), satC));
                     }
-                } else {
+                    return FALSE;
+                } else if (TRUE == satC) {
                     OK++;
->>>>>>> f5a599d7
                 }
-                return FALSE;
-            } else if (TRUE == satC) {
+            } else {
                 OK++;
             }
         }
