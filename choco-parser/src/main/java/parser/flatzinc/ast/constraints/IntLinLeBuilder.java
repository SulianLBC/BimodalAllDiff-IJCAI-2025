--- conflicted
+++ resolved
@@ -35,7 +35,7 @@
 import solver.constraints.ICF;
 import solver.constraints.IntConstraintFactory;
 import solver.variables.IntVar;
-import solver.variables.VF;
+import solver.variables.VariableFactory;
 
 import java.util.List;
 
@@ -53,15 +53,15 @@
         int[] as = exps.get(0).toIntArray();
         IntVar[] bs = exps.get(1).toIntVarArray(solver);
         int c = exps.get(2).intValue();
-<<<<<<< HEAD
         Constraint cstr = null;
-        if (as.length == 1) {
+        /*if (as.length == 1) {
             if (as[0] == 1) {
                 cstr = ICF.arithm(bs[0], "<=", c);
             } else if (as[0] == -1) {
                 cstr = ICF.arithm(bs[0], ">=", -c);
             }
-        } else if (as.length == 2) {
+        } else */
+        /*if (as.length == 2) {
             if (as[0] == 1 && as[1] == 1) {
                 cstr = ICF.arithm(bs[0], "+", bs[1], "<=", c);
             } else if (as[0] == 1 && as[1] == -1) {
@@ -71,13 +71,12 @@
             } else if (as[0] == -1 && as[1] == -1) {
                 cstr = ICF.arithm(bs[0], "+", bs[1], ">=", -c);
             }
-        }
+        }     */
         if (cstr == null) {
-            cstr = IntConstraintFactory.scalar(bs, as, "<=", VF.fixed(c, solver));
+//            cstr = IntConstraintFactory.scalar(bs, as, "<=", VF.fixed(c, solver));
+            cstr = IntConstraintFactory.scalar(bs, as, "<=", VariableFactory.fixed(c, solver));
         }
         return new Constraint[]{cstr};
-=======
-        return new Constraint[]{IntConstraintFactory.scalar(bs, as, "<=",VariableFactory.fixed(c,solver))};
->>>>>>> 9cf1296f
+
     }
 }